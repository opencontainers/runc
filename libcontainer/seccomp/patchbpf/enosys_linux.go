--- conflicted
+++ resolved
@@ -58,20 +58,12 @@
 #define AUDIT_ARCH_RISCV64	(EM_RISCV|__AUDIT_ARCH_64BIT|__AUDIT_ARCH_LE)
 #endif
 
-<<<<<<< HEAD
-#ifndef AUDIT_ARCH_LOONGARCH64
-#ifndef EM_LOONGARCH
-#define EM_LOONGARCH        258
-#endif
-#define AUDIT_ARCH_LOONGARCH64  (EM_LOONGARCH|__AUDIT_ARCH_64BIT|__AUDIT_ARCH_LE)
-=======
 // TODO: If loongarch support is not fully merged, at some point we will want to remove this.
 #ifndef AUDIT_ARCH_LOONGARCH64
 #ifndef EM_LOONGARCH
 #define EM_LOONGARCH		258
 #endif
 #define AUDIT_ARCH_LOONGARCH64	(EM_LOONGARCH|__AUDIT_ARCH_64BIT|__AUDIT_ARCH_LE)
->>>>>>> 851e100a
 #endif
 
 // We use the AUDIT_ARCH_* values because those are the ones used by the kernel
@@ -94,11 +86,7 @@
 const uint32_t C_AUDIT_ARCH_S390         = AUDIT_ARCH_S390;
 const uint32_t C_AUDIT_ARCH_S390X        = AUDIT_ARCH_S390X;
 const uint32_t C_AUDIT_ARCH_RISCV64      = AUDIT_ARCH_RISCV64;
-<<<<<<< HEAD
-const uint32_t C_AUDIT_ARCH_LOONGARCH64  = AUDIT_ARCH_LOONGARCH64;
-=======
 const uint32_t C_AUDIT_ARCH_LOONGARCH64  = AUDIT_ARCH_LOONGARCH64; //nolint:godot // C code, not Go comment.
->>>>>>> 851e100a
 */
 import "C"
 
