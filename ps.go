// +build linux

package main

import (
	"bytes"
	"encoding/json"
	"errors"
	"fmt"
	"os"
	"os/exec"
	"strconv"
	"strings"
	"unicode"

	"github.com/sirupsen/logrus"
	"github.com/urfave/cli"
)

var (
	paramLexer map[string]int
	noheader   = []string{
		"no-headings",
		"no-headers",
		"no-heading",
		"noheadings",
		"noheaders",
		"noheading",
		"no-header",
		"noheader",
	}
)

var psCommand = cli.Command{
	Name:      "ps",
	Usage:     "ps displays the processes running inside a container",
	ArgsUsage: `<container-id> [ps options]`,
	Flags: []cli.Flag{
		cli.StringFlag{
			Name:  "format, f",
			Value: "table",
			Usage: `select one of: ` + formatOptions,
		},
	},
	Action: func(context *cli.Context) error {
		if err := checkArgs(context, 1, minArgs); err != nil {
			return err
		}
		rootlessCg, err := shouldUseRootlessCgroupManager(context)
		if err != nil {
			return err
		}
		if rootlessCg {
			logrus.Warn("runc ps may fail if you don't have the full access to cgroups")
		}

		container, err := getContainer(context)
		if err != nil {
			return err
		}

		pids, err := container.Processes()
		if err != nil {
			return err
		}

		switch context.String("format") {
		case "table":
		case "json":
			return json.NewEncoder(os.Stdout).Encode(pids)
		default:
			return errors.New("invalid format option")
		}

		args := context.Args()[1:]
		if len(args) == 0 {
			args = append(args, "-ef")
		}
		paramLexer = UnixPsParamLexer(args)
		addPid := isCustomFormat()
		if addPid {
			// make sure the PID field is shown in the first column
			args = append([]string{"-opid"}, args...)
		}
		if isNoHeader() {
			// make sure there are no --no-header(s) when do ps ...
			// and the Titles will be removed in parsePSOutput if need
			psArgsNew := strings.Join(args, " ")
			for _, v := range noheader {
				psArgsNew = strings.Replace(psArgsNew, " --"+v, "", -1)
				psArgsNew = strings.Replace(psArgsNew, "--"+v, "", -1)
			}

			args = strings.Split(strings.Trim(psArgsNew, " "), " ")
			if len(args) == 1 && args[0] == "" {
				args[0] = "-ef"
			}
		}

		qPids := psPidsArg(pids)
		output, err := exec.Command("ps", append(args, qPids)...).Output()
		if err != nil {
			// some ps options (such as f, -C) can't be used
			// together with q, so retry without it, listing
			// all the processes and applying a filter.
			output, err = exec.Command("ps", args...).Output()
			if err != nil {
				if ee, ok := err.(*exec.ExitError); ok {
					// first line of stderr shows why ps failed
					line := bytes.SplitN(ee.Stderr, []byte{'\n'}, 2)
					if len(line) > 0 && len(line[0]) > 0 {
						err = fmt.Errorf(string(line[0]))
					}
				}
				return err
			}
		}

		lines := strings.Split(string(output), "\n")
		if len(lines) == 0 {
			return fmt.Errorf("ps error")
		}
		pidIndex, err := getPidIndex(lines[0])
		if err != nil {
			return err
		}
		if pidIndex < 0 {
			return fmt.Errorf("No PID column found in ps result")
		}
		if !isNoHeader() {
			if addPid {
				fmt.Println(removeFirstColumn(lines[0]))
			} else {
				fmt.Println(lines[0])
			}
		}
		for _, line := range lines[1:] {
			lineArr := fieldsASCII(line)
			if len(lineArr) > pidIndex {
				pid, err := strconv.Atoi(lineArr[pidIndex])
				if err != nil {
					return fmt.Errorf("unexpected pid '%s': %s", lineArr[pidIndex], err)
				}
				if hasPid(pids, pid) {
					if addPid {
						fmt.Println(removeFirstColumn(line))
					} else {
						fmt.Println(line)
					}
				}
			}
		}
		return nil
	},
	SkipArgReorder: true,
}

func getPidIndex(title string) (int, error) {
	titles := strings.Fields(title)

	pidIndex := -1
	for i, name := range titles {
		if name == "PID" {
			return i, nil
		}
	}

<<<<<<< HEAD
	return pidIndex, errors.New("couldn't find PID field in ps output")
=======
	return pidIndex, fmt.Errorf("couldn't find PID field in ps output")
}

// fieldsASCII is similar to strings.Fields but only allows ASCII whitespaces
func fieldsASCII(s string) []string {
	return strings.FieldsFunc(s, unicode.IsSpace)
}

// hasPid checks pid is owner to the container
func hasPid(procs []int, pid int) bool {
	for _, p := range procs {
		if int(p) == pid {
			return true
		}
	}
	return false
}

// psPidsArg converts a slice of PIDs to a string consisting
// of comma-separated list of PIDs prepended by "-q".
// For example, psPidsArg([]uint32{1,2,3}) returns "-q1,2,3".
func psPidsArg(pids []int) string {
	b := []byte{'-', 'q'}
	for i, p := range pids {
		b = strconv.AppendUint(b, uint64(p), 10)
		if i < len(pids)-1 {
			b = append(b, ',')
		}
	}
	return string(b)
}

// isCustomFormat checks whether o/-o/--format option is specified.
func isCustomFormat() bool {
	if paramLexer != nil {
		if v, ok := paramLexer["o"]; ok && v == 1 {
			return true
		}
		if v, ok := paramLexer["format"]; ok && v == 1 {
			return true
		}
	}

	return false
}

// isNoHeader checks whether --no-header/--no-headers option is specified.
func isNoHeader() bool {
	if paramLexer != nil {
		for _, v := range noheader {
			if v, ok := paramLexer[v]; ok && v == 1 {
				return true
			}
		}
	}

	return false
}

// removeFirstColumn removes line's first column
func removeFirstColumn(line string) string {
	state := -1
	for idx, c := range line[0:] {
		if state == -1 {
			if !unicode.IsSpace(c) {
				state = 0
			}
		} else if state == 0 {
			if unicode.IsSpace(c) {
				state = 1
			}
		} else if state == 1 {
			if !unicode.IsSpace(c) {
				return line[idx:]
			}
		}
	}
	return line
>>>>>>> 5f60f34c
}<|MERGE_RESOLUTION|>--- conflicted
+++ resolved
@@ -165,10 +165,7 @@
 		}
 	}
 
-<<<<<<< HEAD
 	return pidIndex, errors.New("couldn't find PID field in ps output")
-=======
-	return pidIndex, fmt.Errorf("couldn't find PID field in ps output")
 }
 
 // fieldsASCII is similar to strings.Fields but only allows ASCII whitespaces
@@ -246,5 +243,4 @@
 		}
 	}
 	return line
->>>>>>> 5f60f34c
 }