package specs

import "os"

// Spec is the base configuration for the container.
type Spec struct {
	// Version of the Open Container Runtime Specification with which the bundle complies.
	Version string `json:"ociVersion"`
	// Platform specifies the configuration's target platform.
	Platform Platform `json:"platform"`
	// Process configures the container process.
	Process Process `json:"process"`
	// Root configures the container's root filesystem.
	Root Root `json:"root"`
	// Hostname configures the container's hostname.
	Hostname string `json:"hostname,omitempty"`
	// Mounts configures additional mounts (on top of Root).
	Mounts []Mount `json:"mounts,omitempty"`
	// Hooks configures callbacks for container lifecycle events.
	Hooks *Hooks `json:"hooks,omitempty"`
	// Annotations contains arbitrary metadata for the container.
	Annotations map[string]string `json:"annotations,omitempty"`

	// Linux is platform specific configuration for Linux based containers.
	Linux *Linux `json:"linux,omitempty" platform:"linux"`
	// Solaris is platform specific configuration for Solaris containers.
	Solaris *Solaris `json:"solaris,omitempty" platform:"solaris"`
	// Windows is platform specific configuration for Windows based containers, including Hyper-V containers.
	Windows *Windows `json:"windows,omitempty" platform:"windows"`
}

// Process contains information to start a specific application inside the container.
type Process struct {
	// Terminal creates an interactive terminal for the container.
	Terminal bool `json:"terminal,omitempty"`
	// ConsoleSize specifies the size of the console.
	ConsoleSize Box `json:"consoleSize,omitempty"`
	// User specifies user information for the process.
	User User `json:"user"`
	// Args specifies the binary and arguments for the application to execute.
	Args []string `json:"args"`
	// Env populates the process environment for the process.
	Env []string `json:"env,omitempty"`
	// Cwd is the current working directory for the process and must be
	// relative to the container's root.
	Cwd string `json:"cwd"`
	// Capabilities are Linux capabilities that are kept for the process.
	Capabilities *LinuxCapabilities `json:"capabilities,omitempty" platform:"linux"`
	// Rlimits specifies rlimit options to apply to the process.
	Rlimits []LinuxRlimit `json:"rlimits,omitempty" platform:"linux"`
	// NoNewPrivileges controls whether additional privileges could be gained by processes in the container.
	NoNewPrivileges bool `json:"noNewPrivileges,omitempty" platform:"linux"`
	// ApparmorProfile specifies the apparmor profile for the container.
	ApparmorProfile string `json:"apparmorProfile,omitempty" platform:"linux"`
	// SelinuxLabel specifies the selinux context that the container process is run as.
	SelinuxLabel string `json:"selinuxLabel,omitempty" platform:"linux"`
}

// LinuxCapabilities specifies the whitelist of capabilities that are kept for a process.
// http://man7.org/linux/man-pages/man7/capabilities.7.html
type LinuxCapabilities struct {
	// Bounding is the set of capabilities checked by the kernel.
	Bounding []string `json:"bounding,omitempty" platform:"linux"`
	// Effective is the set of capabilities checked by the kernel.
	Effective []string `json:"effective,omitempty" platform:"linux"`
	// Inheritable is the capabilities preserved across execve.
	Inheritable []string `json:"inheritable,omitempty" platform:"linux"`
	// Permitted is the limiting superset for effective capabilities.
	Permitted []string `json:"permitted,omitempty" platform:"linux"`
	// Ambient is the ambient set of capabilities that are kept.
	Ambient []string `json:"ambient,omitempty" platform:"linux"`
}

// Box specifies dimensions of a rectangle. Used for specifying the size of a console.
type Box struct {
	// Height is the vertical dimension of a box.
	Height uint `json:"height"`
	// Width is the horizontal dimension of a box.
	Width uint `json:"width"`
}

// User specifies specific user (and group) information for the container process.
type User struct {
	// UID is the user id.
	UID uint32 `json:"uid" platform:"linux,solaris"`
	// GID is the group id.
	GID uint32 `json:"gid" platform:"linux,solaris"`
	// AdditionalGids are additional group ids set for the container's process.
	AdditionalGids []uint32 `json:"additionalGids,omitempty" platform:"linux,solaris"`
	// Username is the user name.
	Username string `json:"username,omitempty" platform:"windows"`
}

// Root contains information about the container's root filesystem on the host.
type Root struct {
	// Path is the absolute path to the container's root filesystem.
	Path string `json:"path"`
	// Readonly makes the root filesystem for the container readonly before the process is executed.
	Readonly bool `json:"readonly,omitempty"`
}

// Platform specifies OS and arch information for the host system that the container
// is created for.
type Platform struct {
	// OS is the operating system.
	OS string `json:"os"`
	// Arch is the architecture
	Arch string `json:"arch"`
}

// Mount specifies a mount for a container.
type Mount struct {
	// Destination is the path where the mount will be placed relative to the container's root.  The path and child directories MUST exist, a runtime MUST NOT create directories automatically to a mount point.
	Destination string `json:"destination"`
	// Type specifies the mount kind.
	Type string `json:"type,omitempty"`
	// Source specifies the source path of the mount.  In the case of bind mounts on
	// Linux based systems this would be the file on the host.
	Source string `json:"source,omitempty"`
	// Options are fstab style mount options.
	Options []string `json:"options,omitempty"`
}

// Hook specifies a command that is run at a particular event in the lifecycle of a container
type Hook struct {
	Path    string   `json:"path"`
	Args    []string `json:"args,omitempty"`
	Env     []string `json:"env,omitempty"`
	Timeout *int     `json:"timeout,omitempty"`
}

// Hooks for container setup and teardown
type Hooks struct {
	// Prestart is a list of hooks to be run before the container process is executed.
	// On Linux, they are run after the container namespaces are created.
	Prestart []Hook `json:"prestart,omitempty"`
	// Poststart is a list of hooks to be run after the container process is started.
	Poststart []Hook `json:"poststart,omitempty"`
	// Poststop is a list of hooks to be run after the container process exits.
	Poststop []Hook `json:"poststop,omitempty"`
}

// Linux contains platform specific configuration for Linux based containers.
type Linux struct {
	// UIDMapping specifies user mappings for supporting user namespaces on Linux.
	UIDMappings []LinuxIDMapping `json:"uidMappings,omitempty"`
	// GIDMapping specifies group mappings for supporting user namespaces on Linux.
	GIDMappings []LinuxIDMapping `json:"gidMappings,omitempty"`
	// Sysctl are a set of key value pairs that are set for the container on start
	Sysctl map[string]string `json:"sysctl,omitempty"`
	// Resources contain cgroup information for handling resource constraints
	// for the container
	Resources *LinuxResources `json:"resources,omitempty"`
	// CgroupsPath specifies the path to cgroups that are created and/or joined by the container.
	// The path is expected to be relative to the cgroups mountpoint.
	// If resources are specified, the cgroups at CgroupsPath will be updated based on resources.
	CgroupsPath string `json:"cgroupsPath,omitempty"`
	// Namespaces contains the namespaces that are created and/or joined by the container
	Namespaces []LinuxNamespace `json:"namespaces,omitempty"`
	// Devices are a list of device nodes that are created for the container
	Devices []LinuxDevice `json:"devices,omitempty"`
	// Seccomp specifies the seccomp security settings for the container.
	Seccomp *LinuxSeccomp `json:"seccomp,omitempty"`
	// RootfsPropagation is the rootfs mount propagation mode for the container.
	RootfsPropagation string `json:"rootfsPropagation,omitempty"`
	// MaskedPaths masks over the provided paths inside the container.
	MaskedPaths []string `json:"maskedPaths,omitempty"`
	// ReadonlyPaths sets the provided paths as RO inside the container.
	ReadonlyPaths []string `json:"readonlyPaths,omitempty"`
	// MountLabel specifies the selinux context for the mounts in the container.
	MountLabel string `json:"mountLabel,omitempty"`
	// IntelRdt contains Intel Resource Director Technology (RDT) information
	// for handling resource constraints (e.g., L3 cache) for the container
	IntelRdt *LinuxIntelRdt `json:"intelRdt,omitempty"`
}

// LinuxNamespace is the configuration for a Linux namespace
type LinuxNamespace struct {
	// Type is the type of Linux namespace
	Type LinuxNamespaceType `json:"type"`
	// Path is a path to an existing namespace persisted on disk that can be joined
	// and is of the same type
	Path string `json:"path,omitempty"`
}

// LinuxNamespaceType is one of the Linux namespaces
type LinuxNamespaceType string

const (
	// PIDNamespace for isolating process IDs
	PIDNamespace LinuxNamespaceType = "pid"
	// NetworkNamespace for isolating network devices, stacks, ports, etc
	NetworkNamespace = "network"
	// MountNamespace for isolating mount points
	MountNamespace = "mount"
	// IPCNamespace for isolating System V IPC, POSIX message queues
	IPCNamespace = "ipc"
	// UTSNamespace for isolating hostname and NIS domain name
	UTSNamespace = "uts"
	// UserNamespace for isolating user and group IDs
	UserNamespace = "user"
	// CgroupNamespace for isolating cgroup hierarchies
	CgroupNamespace = "cgroup"
)

// LinuxIDMapping specifies UID/GID mappings
type LinuxIDMapping struct {
	// HostID is the starting UID/GID on the host to be mapped to 'ContainerID'
	HostID uint32 `json:"hostID"`
	// ContainerID is the starting UID/GID in the container
	ContainerID uint32 `json:"containerID"`
	// Size is the number of IDs to be mapped
	Size uint32 `json:"size"`
}

// LinuxRlimit type and restrictions
type LinuxRlimit struct {
	// Type of the rlimit to set
	Type string `json:"type"`
	// Hard is the hard limit for the specified type
	Hard uint64 `json:"hard"`
	// Soft is the soft limit for the specified type
	Soft uint64 `json:"soft"`
}

// LinuxHugepageLimit structure corresponds to limiting kernel hugepages
type LinuxHugepageLimit struct {
	// Pagesize is the hugepage size
	Pagesize string `json:"pageSize"`
	// Limit is the limit of "hugepagesize" hugetlb usage
	Limit uint64 `json:"limit"`
}

// LinuxInterfacePriority for network interfaces
type LinuxInterfacePriority struct {
	// Name is the name of the network interface
	Name string `json:"name"`
	// Priority for the interface
	Priority uint32 `json:"priority"`
}

// linuxBlockIODevice holds major:minor format supported in blkio cgroup
type linuxBlockIODevice struct {
	// Major is the device's major number.
	Major int64 `json:"major"`
	// Minor is the device's minor number.
	Minor int64 `json:"minor"`
}

// LinuxWeightDevice struct holds a `major:minor weight` pair for blkioWeightDevice
type LinuxWeightDevice struct {
	linuxBlockIODevice
	// Weight is the bandwidth rate for the device, range is from 10 to 1000
	Weight *uint16 `json:"weight,omitempty"`
	// LeafWeight is the bandwidth rate for the device while competing with the cgroup's child cgroups, range is from 10 to 1000, CFQ scheduler only
	LeafWeight *uint16 `json:"leafWeight,omitempty"`
}

// LinuxThrottleDevice struct holds a `major:minor rate_per_second` pair
type LinuxThrottleDevice struct {
	linuxBlockIODevice
	// Rate is the IO rate limit per cgroup per device
	Rate uint64 `json:"rate"`
}

// LinuxBlockIO for Linux cgroup 'blkio' resource management
type LinuxBlockIO struct {
	// Specifies per cgroup weight, range is from 10 to 1000
	Weight *uint16 `json:"blkioWeight,omitempty"`
	// Specifies tasks' weight in the given cgroup while competing with the cgroup's child cgroups, range is from 10 to 1000, CFQ scheduler only
	LeafWeight *uint16 `json:"blkioLeafWeight,omitempty"`
	// Weight per cgroup per device, can override BlkioWeight
	WeightDevice []LinuxWeightDevice `json:"blkioWeightDevice,omitempty"`
	// IO read rate limit per cgroup per device, bytes per second
	ThrottleReadBpsDevice []LinuxThrottleDevice `json:"blkioThrottleReadBpsDevice,omitempty"`
	// IO write rate limit per cgroup per device, bytes per second
	ThrottleWriteBpsDevice []LinuxThrottleDevice `json:"blkioThrottleWriteBpsDevice,omitempty"`
	// IO read rate limit per cgroup per device, IO per second
	ThrottleReadIOPSDevice []LinuxThrottleDevice `json:"blkioThrottleReadIOPSDevice,omitempty"`
	// IO write rate limit per cgroup per device, IO per second
	ThrottleWriteIOPSDevice []LinuxThrottleDevice `json:"blkioThrottleWriteIOPSDevice,omitempty"`
}

// LinuxMemory for Linux cgroup 'memory' resource management
type LinuxMemory struct {
	// Memory limit (in bytes).
	Limit *uint64 `json:"limit,omitempty"`
	// Memory reservation or soft_limit (in bytes).
	Reservation *uint64 `json:"reservation,omitempty"`
	// Total memory limit (memory + swap).
	Swap *uint64 `json:"swap,omitempty"`
	// Kernel memory limit (in bytes).
	Kernel *uint64 `json:"kernel,omitempty"`
	// Kernel memory limit for tcp (in bytes)
	KernelTCP *uint64 `json:"kernelTCP,omitempty"`
	// How aggressive the kernel will swap memory pages. Range from 0 to 100.
	Swappiness *uint64 `json:"swappiness,omitempty"`
}

// LinuxCPU for Linux cgroup 'cpu' resource management
type LinuxCPU struct {
	// CPU shares (relative weight (ratio) vs. other cgroups with cpu shares).
	Shares *uint64 `json:"shares,omitempty"`
	// CPU hardcap limit (in usecs). Allowed cpu time in a given period.
	Quota *int64 `json:"quota,omitempty"`
	// CPU period to be used for hardcapping (in usecs).
	Period *uint64 `json:"period,omitempty"`
	// How much time realtime scheduling may use (in usecs).
	RealtimeRuntime *int64 `json:"realtimeRuntime,omitempty"`
	// CPU period to be used for realtime scheduling (in usecs).
	RealtimePeriod *uint64 `json:"realtimePeriod,omitempty"`
	// CPUs to use within the cpuset. Default is to use any CPU available.
	Cpus string `json:"cpus,omitempty"`
	// List of memory nodes in the cpuset. Default is to use any available memory node.
	Mems string `json:"mems,omitempty"`
}

// LinuxPids for Linux cgroup 'pids' resource management (Linux 4.3)
type LinuxPids struct {
	// Maximum number of PIDs. Default is "no limit".
	Limit int64 `json:"limit"`
}

// LinuxNetwork identification and priority configuration
type LinuxNetwork struct {
	// Set class identifier for container's network packets
	ClassID *uint32 `json:"classID,omitempty"`
	// Set priority of network traffic for container
	Priorities []LinuxInterfacePriority `json:"priorities,omitempty"`
}

// LinuxResources has container runtime resource constraints
type LinuxResources struct {
	// Devices configures the device whitelist.
	Devices []LinuxDeviceCgroup `json:"devices,omitempty"`
	// DisableOOMKiller disables the OOM killer for out of memory conditions
	DisableOOMKiller *bool `json:"disableOOMKiller,omitempty"`
	// Specify an oom_score_adj for the container.
	OOMScoreAdj *int `json:"oomScoreAdj,omitempty"`
	// Memory restriction configuration
	Memory *LinuxMemory `json:"memory,omitempty"`
	// CPU resource restriction configuration
	CPU *LinuxCPU `json:"cpu,omitempty"`
	// Task resource restriction configuration.
	Pids *LinuxPids `json:"pids,omitempty"`
	// BlockIO restriction configuration
	BlockIO *LinuxBlockIO `json:"blockIO,omitempty"`
	// Hugetlb limit (in bytes)
	HugepageLimits []LinuxHugepageLimit `json:"hugepageLimits,omitempty"`
	// Network restriction configuration
	Network *LinuxNetwork `json:"network,omitempty"`
}

// LinuxDevice represents the mknod information for a Linux special device file
type LinuxDevice struct {
	// Path to the device.
	Path string `json:"path"`
	// Device type, block, char, etc.
	Type string `json:"type"`
	// Major is the device's major number.
	Major int64 `json:"major"`
	// Minor is the device's minor number.
	Minor int64 `json:"minor"`
	// FileMode permission bits for the device.
	FileMode *os.FileMode `json:"fileMode,omitempty"`
	// UID of the device.
	UID *uint32 `json:"uid,omitempty"`
	// Gid of the device.
	GID *uint32 `json:"gid,omitempty"`
}

// LinuxDeviceCgroup represents a device rule for the whitelist controller
type LinuxDeviceCgroup struct {
	// Allow or deny
	Allow bool `json:"allow"`
	// Device type, block, char, etc.
	Type string `json:"type,omitempty"`
	// Major is the device's major number.
	Major *int64 `json:"major,omitempty"`
	// Minor is the device's minor number.
	Minor *int64 `json:"minor,omitempty"`
	// Cgroup access permissions format, rwm.
	Access string `json:"access,omitempty"`
}

// Solaris contains platform specific configuration for Solaris application containers.
type Solaris struct {
	// SMF FMRI which should go "online" before we start the container process.
	Milestone string `json:"milestone,omitempty"`
	// Maximum set of privileges any process in this container can obtain.
	LimitPriv string `json:"limitpriv,omitempty"`
	// The maximum amount of shared memory allowed for this container.
	MaxShmMemory string `json:"maxShmMemory,omitempty"`
	// Specification for automatic creation of network resources for this container.
	Anet []SolarisAnet `json:"anet,omitempty"`
	// Set limit on the amount of CPU time that can be used by container.
	CappedCPU *SolarisCappedCPU `json:"cappedCPU,omitempty"`
	// The physical and swap caps on the memory that can be used by this container.
	CappedMemory *SolarisCappedMemory `json:"cappedMemory,omitempty"`
}

// SolarisCappedCPU allows users to set limit on the amount of CPU time that can be used by container.
type SolarisCappedCPU struct {
	Ncpus string `json:"ncpus,omitempty"`
}

// SolarisCappedMemory allows users to set the physical and swap caps on the memory that can be used by this container.
type SolarisCappedMemory struct {
	Physical string `json:"physical,omitempty"`
	Swap     string `json:"swap,omitempty"`
}

// SolarisAnet provides the specification for automatic creation of network resources for this container.
type SolarisAnet struct {
	// Specify a name for the automatically created VNIC datalink.
	Linkname string `json:"linkname,omitempty"`
	// Specify the link over which the VNIC will be created.
	Lowerlink string `json:"lowerLink,omitempty"`
	// The set of IP addresses that the container can use.
	Allowedaddr string `json:"allowedAddress,omitempty"`
	// Specifies whether allowedAddress limitation is to be applied to the VNIC.
	Configallowedaddr string `json:"configureAllowedAddress,omitempty"`
	// The value of the optional default router.
	Defrouter string `json:"defrouter,omitempty"`
	// Enable one or more types of link protection.
	Linkprotection string `json:"linkProtection,omitempty"`
	// Set the VNIC's macAddress
	Macaddress string `json:"macAddress,omitempty"`
}

// Windows defines the runtime configuration for Windows based containers, including Hyper-V containers.
type Windows struct {
	// Resources contains information for handling resource constraints for the container.
	Resources *WindowsResources `json:"resources,omitempty"`
}

// WindowsResources has container runtime resource constraints for containers running on Windows.
type WindowsResources struct {
	// Memory restriction configuration.
	Memory *WindowsMemoryResources `json:"memory,omitempty"`
	// CPU resource restriction configuration.
	CPU *WindowsCPUResources `json:"cpu,omitempty"`
	// Storage restriction configuration.
	Storage *WindowsStorageResources `json:"storage,omitempty"`
	// Network restriction configuration.
	Network *WindowsNetworkResources `json:"network,omitempty"`
}

// WindowsMemoryResources contains memory resource management settings.
type WindowsMemoryResources struct {
	// Memory limit in bytes.
	Limit *uint64 `json:"limit,omitempty"`
	// Memory reservation in bytes.
	Reservation *uint64 `json:"reservation,omitempty"`
}

// WindowsCPUResources contains CPU resource management settings.
type WindowsCPUResources struct {
	// Number of CPUs available to the container.
	Count *uint64 `json:"count,omitempty"`
	// CPU shares (relative weight to other containers with cpu shares). Range is from 1 to 10000.
	Shares *uint16 `json:"shares,omitempty"`
	// Percent of available CPUs usable by the container.
	Percent *uint8 `json:"percent,omitempty"`
}

// WindowsStorageResources contains storage resource management settings.
type WindowsStorageResources struct {
	// Specifies maximum Iops for the system drive.
	Iops *uint64 `json:"iops,omitempty"`
	// Specifies maximum bytes per second for the system drive.
	Bps *uint64 `json:"bps,omitempty"`
	// Sandbox size specifies the minimum size of the system drive in bytes.
	SandboxSize *uint64 `json:"sandboxSize,omitempty"`
}

// WindowsNetworkResources contains network resource management settings.
type WindowsNetworkResources struct {
	// EgressBandwidth is the maximum egress bandwidth in bytes per second.
	EgressBandwidth *uint64 `json:"egressBandwidth,omitempty"`
}

// LinuxSeccomp represents syscall restrictions
type LinuxSeccomp struct {
	DefaultAction LinuxSeccompAction `json:"defaultAction"`
	Architectures []Arch             `json:"architectures,omitempty"`
	Syscalls      []LinuxSyscall     `json:"syscalls"`
}

// Arch used for additional architectures
type Arch string

// Additional architectures permitted to be used for system calls
// By default only the native architecture of the kernel is permitted
const (
	ArchX86         Arch = "SCMP_ARCH_X86"
	ArchX86_64      Arch = "SCMP_ARCH_X86_64"
	ArchX32         Arch = "SCMP_ARCH_X32"
	ArchARM         Arch = "SCMP_ARCH_ARM"
	ArchAARCH64     Arch = "SCMP_ARCH_AARCH64"
	ArchMIPS        Arch = "SCMP_ARCH_MIPS"
	ArchMIPS64      Arch = "SCMP_ARCH_MIPS64"
	ArchMIPS64N32   Arch = "SCMP_ARCH_MIPS64N32"
	ArchMIPSEL      Arch = "SCMP_ARCH_MIPSEL"
	ArchMIPSEL64    Arch = "SCMP_ARCH_MIPSEL64"
	ArchMIPSEL64N32 Arch = "SCMP_ARCH_MIPSEL64N32"
	ArchPPC         Arch = "SCMP_ARCH_PPC"
	ArchPPC64       Arch = "SCMP_ARCH_PPC64"
	ArchPPC64LE     Arch = "SCMP_ARCH_PPC64LE"
	ArchS390        Arch = "SCMP_ARCH_S390"
	ArchS390X       Arch = "SCMP_ARCH_S390X"
	ArchPARISC      Arch = "SCMP_ARCH_PARISC"
	ArchPARISC64    Arch = "SCMP_ARCH_PARISC64"
)

// LinuxSeccompAction taken upon Seccomp rule match
type LinuxSeccompAction string

// Define actions for Seccomp rules
const (
	ActKill  LinuxSeccompAction = "SCMP_ACT_KILL"
	ActTrap  LinuxSeccompAction = "SCMP_ACT_TRAP"
	ActErrno LinuxSeccompAction = "SCMP_ACT_ERRNO"
	ActTrace LinuxSeccompAction = "SCMP_ACT_TRACE"
	ActAllow LinuxSeccompAction = "SCMP_ACT_ALLOW"
)

// LinuxSeccompOperator used to match syscall arguments in Seccomp
type LinuxSeccompOperator string

// Define operators for syscall arguments in Seccomp
const (
	OpNotEqual     LinuxSeccompOperator = "SCMP_CMP_NE"
	OpLessThan     LinuxSeccompOperator = "SCMP_CMP_LT"
	OpLessEqual    LinuxSeccompOperator = "SCMP_CMP_LE"
	OpEqualTo      LinuxSeccompOperator = "SCMP_CMP_EQ"
	OpGreaterEqual LinuxSeccompOperator = "SCMP_CMP_GE"
	OpGreaterThan  LinuxSeccompOperator = "SCMP_CMP_GT"
	OpMaskedEqual  LinuxSeccompOperator = "SCMP_CMP_MASKED_EQ"
)

// LinuxSeccompArg used for matching specific syscall arguments in Seccomp
type LinuxSeccompArg struct {
	Index    uint                 `json:"index"`
	Value    uint64               `json:"value"`
	ValueTwo uint64               `json:"valueTwo"`
	Op       LinuxSeccompOperator `json:"op"`
}

// LinuxSyscall is used to match a syscall in Seccomp
type LinuxSyscall struct {
	Names   []string           `json:"names"`
	Action  LinuxSeccompAction `json:"action"`
	Args    []LinuxSeccompArg  `json:"args"`
<<<<<<< HEAD
=======
	Comment string             `json:"comment"`
}

// LinuxIntelRdt has container runtime resource constraints
// for Intel RDT/CAT which introduced in Linux 4.10 kernel
type LinuxIntelRdt struct {
	// The schema for L3 cache id and capacity bitmask (CBM)
	// Format: "L3:<cache_id0>=<cbm0>;<cache_id1>=<cbm1>;..."
	L3CacheSchema string `json:"l3CacheSchema,omitempty"`
>>>>>>> 73a6002b
}<|MERGE_RESOLUTION|>--- conflicted
+++ resolved
@@ -552,9 +552,6 @@
 	Names   []string           `json:"names"`
 	Action  LinuxSeccompAction `json:"action"`
 	Args    []LinuxSeccompArg  `json:"args"`
-<<<<<<< HEAD
-=======
-	Comment string             `json:"comment"`
 }
 
 // LinuxIntelRdt has container runtime resource constraints
@@ -563,5 +560,4 @@
 	// The schema for L3 cache id and capacity bitmask (CBM)
 	// Format: "L3:<cache_id0>=<cbm0>;<cache_id1>=<cbm1>;..."
 	L3CacheSchema string `json:"l3CacheSchema,omitempty"`
->>>>>>> 73a6002b
 }