#!/usr/bin/env bats

load helpers

function setup() {
  teardown_busybox
  setup_busybox
}

function teardown() {
  teardown_busybox
}

@test "state (kill + delete)" {
  runc state test_busybox
  [ "$status" -ne 0 ]

  # run busybox detached
  runc run -d --console-socket $CONSOLE_SOCKET test_busybox
  [ "$status" -eq 0 ]

  # check state
  testcontainer test_busybox running

  runc kill test_busybox KILL
  [ "$status" -eq 0 ]

  # wait for busybox to be in the destroyed state
  retry 10 1 eval "__runc state test_busybox | grep -q 'stopped'"

  # delete test_busybox
  runc delete test_busybox
  [ "$status" -eq 0 ]

  runc state test_busybox
  [ "$status" -ne 0 ]
}

@test "state (pause + resume)" {
  # XXX: pause and resume require cgroups.
  requires root

  runc state test_busybox
  [ "$status" -ne 0 ]

  # run busybox detached
  runc run -d --console-socket $CONSOLE_SOCKET test_busybox
  [ "$status" -eq 0 ]

  # check state
  testcontainer test_busybox running

  # pause busybox
  runc pause test_busybox
  [ "$status" -eq 0 ]

  # test state of busybox is paused
  testcontainer test_busybox paused

  # resume busybox
  runc resume test_busybox
  [ "$status" -eq 0 ]

  # test state of busybox is back to running
  testcontainer test_busybox running
<<<<<<< HEAD
=======

  runc kill test_busybox KILL
  # wait for busybox to be in the destroyed state
  retry 10 1 eval "__runc state test_busybox | grep -q 'stopped'"

  # delete test_busybox
  runc delete test_busybox

  runc state test_busybox
  [ "$status" -ne 0 ]
}

@test "state with different option" {
  runc state test_busybox
  [ "$status" -ne 0 ]

  # run busybox detached
  runc run -d --console /dev/pts/ptmx test_busybox
  [ "$status" -eq 0 ]

  # check state
  wait_for_container 15 1 test_busybox

  testcontainer test_busybox running

  runc state --output ociVersion test_busybox
  [ "$status" -eq 0 ]
  [[ ${output} =~ [0-9]+\.[0-9]+\.[0-9]+ ]]

  runc state --output pid test_busybox
  [ "$status" -eq 0 ]
  [[ ${output} =~ [0-9]+  ]]

  runc state --output bundle test_busybox
  [ "$status" -eq 0 ]

  runc state --output rootfs test_busybox
  [ "$status" -eq 0 ]

  runc state --output status test_busybox
  [ "$status" -eq 0 ]
  [[ $(echo "${output}" | tr -d '\r') == "running" ]]

  runc state --output created test_busybox
  [ "$status" -eq 0 ]
  [[ ${output} =~ [0-9]+  ]]

  runc state --output other test_busybox
  [ "$status" -ne 0 ]

  runc kill test_busybox KILL
  # wait for busybox to be in the destroyed state
  retry 10 1 eval "__runc state test_busybox | grep -q 'stopped'"

  # delete test_busybox
  runc delete test_busybox

  runc state test_busybox
  [ "$status" -ne 0 ]
>>>>>>> 402a9716
}<|MERGE_RESOLUTION|>--- conflicted
+++ resolved
@@ -63,18 +63,6 @@
 
   # test state of busybox is back to running
   testcontainer test_busybox running
-<<<<<<< HEAD
-=======
-
-  runc kill test_busybox KILL
-  # wait for busybox to be in the destroyed state
-  retry 10 1 eval "__runc state test_busybox | grep -q 'stopped'"
-
-  # delete test_busybox
-  runc delete test_busybox
-
-  runc state test_busybox
-  [ "$status" -ne 0 ]
 }
 
 @test "state with different option" {
@@ -124,5 +112,4 @@
 
   runc state test_busybox
   [ "$status" -ne 0 ]
->>>>>>> 402a9716
 }